--- conflicted
+++ resolved
@@ -67,7 +67,6 @@
 		assert.Equal(t, data.CanonicalRootRole, r)
 	}
 
-<<<<<<< HEAD
 	// add another key - should fail because there are no more slots
 	_, err = testAddKey(t, store)
 	assert.Error(t, err)
@@ -78,9 +77,6 @@
 
 	_, err = testAddKey(t, store)
 	assert.NoError(t, err)
-=======
-	// numSlots is not actually the max - some keys might have more, so do not
-	// test that adding more keys will fail.
 }
 
 // ImportKey imports a key as root without adding it to the backup store
@@ -120,5 +116,4 @@
 	assert.NoError(t, err)
 	assert.Equal(t, data.CanonicalRootRole, role)
 	assert.Equal(t, privKey.Public(), gottenKey.Public())
->>>>>>> a40884c8
 }